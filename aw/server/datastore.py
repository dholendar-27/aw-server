--- conflicted
+++ resolved
@@ -31,13 +31,19 @@
         self.storage_method = storage_method
 
         if self.storage_method == MONGODB:
-<<<<<<< HEAD
-            client = pymongo.MongoClient()
+            if 'pymongo' not in vars() and 'pymongo' not in globals():
+                logger.error("Cannot use the mongodb backend without pymongo installed")
+                exit(1)
+            try:
+                client = pymongo.MongoClient(serverSelectionTimeoutMS=5000)
+                self.client.server_info() # Try to connect to the server to make sure that it's available
+            except pymongo.errors.ServerSelectionTimeoutError:
+            	logger.error("Couldn't connect to mongodb")
+            	exit(1)
             db = client["activitywatch" if not testing else "activitywatch_testing"]
             self.activities = db.activities
         elif self.storage_method == MEMORY:
             self.logger.warning("Using in-memory storage, any events stored will not be persistent and will be lost when server is shut down. Use the --storage parameter to set a different storage method.")
-
 
     def insert(self, event_type: str, events: Union[Event, Sequence[Event]]):
         if isinstance(events, Event):
@@ -47,30 +53,7 @@
 
     def _insert_one(self, event_type: str, event: Event):
         event["type"] = event_type
-        event["stored_at"] = datetime.now().isoformat()
-=======
-            if 'pymongo' not in vars() and 'pymongo' not in globals():
-                logger.error("Cannot use the mongodb backend without pymongo installed")
-                exit(1)
-            try:
-                self.client = pymongo.MongoClient(serverSelectionTimeoutMS=5000)
-                self.client.server_info() # Try to connect to the server to make sure that it's available
-            except pymongo.errors.ServerSelectionTimeoutError:
-            	logger.error("Couldn't connect to mongodb")
-            	exit(1)
-            self.db = self.client["activitywatch" if not testing else "activitywatch_testing"]
-            self.activities = self.db.activities
-
-    def insert(self, activity_type: str, one_or_more_activities: Union[list, dict]):
-        if isinstance(one_or_more_activities, list):
-            self._insert_many(activity_type, one_or_more_activities)
-        elif isinstance(one_or_more_activities, dict):
-            self._insert_one(activity_type, one_or_more_activities)
-
-    def _insert_one(self, activity_type: str, activity: dict):
-        activity["type"] = activity_type
-        activity["stored_at"] = datetime.now().isoformat()
->>>>>>> 1546acd4
+        event["stored_at"] = datetime.now()
         if self.storage_method == MEMORY:
             if event_type not in _memorydb:
                 _memorydb[event_type] = []
