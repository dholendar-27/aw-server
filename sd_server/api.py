--- conflicted
+++ resolved
@@ -114,11 +114,8 @@
         :return: None
         """
         cache_key = "Sundial"
-<<<<<<< HEAD
         cache_user_credentials("Sundial")
-=======
-        cache_user_credentials("SD_KEYS")
->>>>>>> ab4dbe9f
+
         self.db = db
         self.testing = testing
         self.last_event = {}  # Stores the last event for each bucket to optimize event updates.
@@ -406,12 +403,8 @@
     def sync_events_to_ralvie(self):
         try:
             userId = load_key("userId")
-<<<<<<< HEAD
             logger.info(f"User ID from load_key: {userId}")
             cache_key = "Sundial"
-=======
-            cache_key = "SD_KEYS"
->>>>>>> ab4dbe9f
             cached_credentials = get_credentials(cache_key)
             companyId = cached_credentials.get('companyId')
             token = cached_credentials.get('token')
@@ -472,14 +465,8 @@
             user_data = json.loads(user_credentials.text)["data"]["user"]
 
             # Clear the cache and keychain only for the relevant service key (SD_KEYS)
-<<<<<<< HEAD
             clear_credentials("Sundial")
             delete_password("Sundial")
-=======
-            clear_credentials("SD_KEYS")
-            delete_password("SD_KEYS")
->>>>>>> ab4dbe9f
-
             # Extract and encrypt credentials
             db_key = credentials_data["dbKey"]
             data_encryption_key = credentials_data["dataEncryptionKey"]
@@ -509,7 +496,6 @@
             }
 
             # Update the cache first
-<<<<<<< HEAD
             store_credentials("Sundial", SD_KEYS)
 
             # Serialize the data and update the secure storage
@@ -518,16 +504,6 @@
             print(status)
             # Retrieve the cached credentials to confirm they were updated
             cached_credentials = get_credentials("Sundial")
-=======
-            store_credentials("SD_KEYS", SD_KEYS)
-
-            # Serialize the data and update the secure storage
-            serialized_data = json.dumps(SD_KEYS)
-            status = add_password("SD_KEYS", serialized_data)
-            print(status)
-            # Retrieve the cached credentials to confirm they were updated
-            cached_credentials = get_credentials("SD_KEYS")
->>>>>>> ab4dbe9f
             if cached_credentials:
                 key_decoded = cached_credentials.get("user_key")
                 self.last_event = {}
